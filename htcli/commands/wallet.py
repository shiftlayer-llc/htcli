import typer
from pathlib import Path
import json
<<<<<<< HEAD
=======

# from substrateinterface import Keypair
>>>>>>> 869081fb
import logging
from htcli.utils.wallet import create_wallet
from htcli.utils.helpers import (
    read_wallet_data_for_verification,
    deobfuscate_bytes,
)


from htcli.core.config import wallet_config
from htcli.core.constants import COLDKEY_FILE_NAME, HOTKEYS_DIR_NAME
import getpass

# Configure logging
logging.basicConfig(
    level=logging.INFO, format="%(asctime)s - %(name)s - %(levelname)s - %(message)s"
)
logger = logging.getLogger(__name__)

app = typer.Typer(name="wallet", help="Wallet commands")


@app.command()
def info():
    """
    Get the info of the wallet
    """
    typer.echo("Getting info of the wallet...")
    # This is a placeholder for the actual implementation


@app.command()
def create(
    name: str = wallet_config.name,
    password: str = wallet_config.password,
    path: str = wallet_config.path,
    hotkey: str = wallet_config.hotkey,
):
    """
    Create a new wallet with cryptographic keys (coldkey and optional hotkey) following the Bittensor structure.
    Generates a new keypair, saves password-obfuscated private key bytes to a file, and public key info to a .pub file.
    """
    base_path = path or wallet_config.default_wallet_path
    base_wallet_dir = Path(base_path)

    # Prompt for wallet name if not provided
    if not name:
        name = typer.prompt("Enter wallet name")
        if not name:
            typer.echo("Error: Wallet name cannot be empty.")
            raise typer.Exit(code=1)

    if password is None:
        if not hotkey:
            prompt_name = name
            password = getpass.getpass(f"Enter password for wallet '{prompt_name}': ")
            if not password:
                typer.echo("Error: Password cannot be empty.")
                raise typer.Exit(code=1)

    try:
        coldkey_ss58 = None

        if not hotkey:
            coldkey_dir = base_wallet_dir / name
            coldkey_file_name = COLDKEY_FILE_NAME

            private_key_file_path, coldkey_ss58, coldkey_mnemonic = create_wallet(
                name=coldkey_file_name,
                wallet_dir=coldkey_dir,
                password=password,
                save_as_json=False,
            )

            typer.echo(
                typer.style(
                    f"✅ Successfully created coldkey wallet '{name}'",
                    fg=typer.colors.GREEN,
                )
            )
            typer.echo(f"📍 Coldkey Address: {coldkey_ss58}")
            typer.echo(
                f"📁 Coldkey Private Key Path: {private_key_file_path} {'(password-protected)' if password else ''}"
            )
            typer.echo(f"📄 Coldkey Public Key Path: {private_key_file_path}.pub")
            typer.echo(
                typer.style(
                    "\n⚠️  IMPORTANT: Save this mnemonic phrase in a secure location!",
                    fg=typer.colors.YELLOW,
                )
            )
            typer.echo(
                typer.style(
                    "It is the only way to recover your coldkey if you lose access to your wallet files.",
                    fg=typer.colors.YELLOW,
                )
            )
            typer.echo(
                typer.style(
                    f"🔑 Coldkey Mnemonic: {coldkey_mnemonic}", fg=typer.colors.YELLOW
                )
            )

        if hotkey:
            coldkey_dir_check = base_wallet_dir / name
            if not coldkey_dir_check.exists():
                typer.echo(
                    f"Error: Parent coldkey '{name}' not found at {coldkey_dir_check}. Create the coldkey first."
                )
                raise typer.Exit(code=1)

            hotkey_dir = base_wallet_dir / name / HOTKEYS_DIR_NAME
            hotkey_file_name = hotkey

            hotkey_private_key_file_path, hotkey_ss58, hotkey_mnemonic = create_wallet(
                name=hotkey_file_name,
                wallet_dir=hotkey_dir,
                password=password,
                save_as_json=True,
            )

            typer.echo(
                typer.style(
                    f"✅ Successfully created hotkey wallet '{hotkey}'",
                    fg=typer.colors.GREEN,
                )
            )
            typer.echo(f"📍 Hotkey Address: {hotkey_ss58}")
            typer.echo(
                f"📁 Hotkey Wallet File Path: {hotkey_private_key_file_path} {'(password-protected)' if password else ''}"
            )
            typer.echo(
                typer.style(
                    "\n⚠️  IMPORTANT: Save this mnemonic phrase in a secure location!",
                    fg=typer.colors.YELLOW,
                )
            )
            typer.echo(
                typer.style(
                    "It is the only way to recover your hotkey if you lose access to your wallet files.",
                    fg=typer.colors.YELLOW,
                )
            )
            typer.echo(
                typer.style(
                    f"🔑 Hotkey Mnemonic: {hotkey_mnemonic}", fg=typer.colors.YELLOW
                )
            )

        if hotkey and coldkey_ss58 is None:
            coldkey_pub_path = base_wallet_dir / name / "coldkey.pub"
            if coldkey_pub_path.exists():
                try:
                    with open(coldkey_pub_path, "r") as f:
                        pub_data = json.load(f)
                        coldkey_ss58 = pub_data.get("ss58Address", "Unknown")
                except Exception:
                    coldkey_ss58 = "Unknown (Error reading coldkey.pub)"
            else:
                coldkey_ss58 = "Unknown (coldkey.pub not found)"

        # --- Verification of Obfuscation/De-obfuscation ---
        try:
            # Only perform verification if a wallet was actually created and password was used
            if (
                not hotkey and password is not None
            ):  # Verify coldkey if created with password
                deobfuscated_bytes = read_wallet_data_for_verification(
                    Path(private_key_file_path),
                    is_json=False,
                    password=password,
                )
                temp_keypair = Keypair.create_from_mnemonic(
                    Keypair.generate_mnemonic(), ss58_format=42
                )
                original_coldkey_private_key = temp_keypair.private_key

                typer.echo(
                    typer.style(
                        "Verification skipped for now due to complexity of retrieving original key with different save formats.",
                        fg=typer.colors.YELLOW,
                    )
                )
            if hotkey and password is not None:
                deobfuscated_bytes = read_wallet_data_for_verification(
                    Path(hotkey_private_key_file_path),
                    is_json=True,
                    password=password,
                )
                typer.echo(
                    typer.style(
                        "Verification skipped for now due to complexity of retrieving original key with different save formats.",
                        fg=typer.colors.YELLOW,
                    )
                )
        except Exception as e:
            typer.echo(
                f"Warning: Could not perform obfuscation verification - {str(e)}"
            )

        # --- Print Summary ---
        # If only hotkey was created, we need to get the coldkey address for the summary.
        if hotkey and coldkey_ss58 is None:
            # Try to read coldkey.pub to get the address
            coldkey_pub_path = base_wallet_dir / name / "coldkey.pub"
            if coldkey_pub_path.exists():
                try:
                    with open(coldkey_pub_path, "r") as f:
                        pub_data = json.load(f)
                        coldkey_ss58 = pub_data.get("ss58Address", "Unknown")
                except Exception:
                    coldkey_ss58 = "Unknown (Error reading coldkey.pub)"
            else:
                coldkey_ss58 = "Unknown (coldkey.pub not found)"

        typer.echo(typer.style("\nWallet Creation Summary:", bold=True))
        typer.echo("=======================")
        # Use the potentially updated coldkey_ss58 for the summary
        typer.echo(
            f"📍 Coldkey Address: {coldkey_ss58 if coldkey_ss58 else 'Not created'}"
        )
        typer.echo(f"📍 Hotkey Address: {hotkey_ss58 if hotkey else 'Not created'}")

    except ValueError as e:
        typer.echo(f"Error: {str(e)}")
        raise typer.Exit(code=1)
    except RuntimeError as e:
        typer.echo(f"Error: {str(e)}")
        raise typer.Exit(code=1)
    except Exception as e:
        typer.echo(f"An unexpected error occurred: {str(e)}")
        raise typer.Exit(code=1)


@app.command()
def list(name: str = wallet_config.name, path: str = wallet_config.path):
    """
    List wallet information. If --wallet.name is provided, shows details for that specific wallet.
    Otherwise, lists all available wallets.
    """
    base_path = path or wallet_config.default_wallet_path
    base_wallet_dir = Path(base_path)

    if not base_wallet_dir.exists():
        typer.echo(f"No wallets found at {base_wallet_dir}")
        raise typer.Exit(code=1)

    try:
        if name:
            # List specific wallet
            wallet_dir = base_wallet_dir / name
            if not wallet_dir.exists():
                typer.echo(f"Wallet '{name}' not found at {wallet_dir}")
                raise typer.Exit(code=1)

            # Check for coldkey
            coldkey_path = wallet_dir / "coldkey"
            coldkey_pub_path = wallet_dir / "coldkey.pub"

            if coldkey_path.exists():
                typer.echo(typer.style(f"\nColdkey Wallet: {name}", bold=True))
                typer.echo("=======================")
                try:
                    with open(coldkey_pub_path, "r") as f:
                        pub_data = json.load(f)
                        typer.echo(
                            f"📍 Address: {pub_data.get('ss58Address', 'Unknown')}"
                        )
                        typer.echo(
                            f"📁 Private Key Path: {coldkey_path} {'(password-protected)' if coldkey_path.stat().st_mode & 0o600 else ''}"
                        )
                        typer.echo(f"📄 Public Key Path: {coldkey_pub_path}")
                except Exception as e:
                    typer.echo(f"Error reading coldkey info: {str(e)}")

            # Check for hotkeys
            hotkeys_dir = wallet_dir / "hotkeys"
            if hotkeys_dir.exists():
                hotkey_files = list(hotkeys_dir.glob("*"))
                if hotkey_files:
                    typer.echo(typer.style(f"\nHotkeys for {name}:", bold=True))
                    typer.echo("=======================")
                    for hotkey_file in hotkey_files:
                        try:
                            with open(hotkey_file, "r") as f:
                                hotkey_data = json.load(f)
                                typer.echo(f"📍 Hotkey: {hotkey_file.name}")
                                typer.echo(
                                    f"  Address: {hotkey_data.get('ss58Address', 'Unknown')}"
                                )
                                typer.echo(
                                    f"  Path: {hotkey_file} {'(password-protected)' if hotkey_file.stat().st_mode & 0o600 else ''}"
                                )
                        except Exception as e:
                            typer.echo(
                                f"Error reading hotkey {hotkey_file.name}: {str(e)}"
                            )

        else:
            # List all wallets
            wallet_dirs = [d for d in base_wallet_dir.iterdir() if d.is_dir()]
            if not wallet_dirs:
                typer.echo("No wallets found")
                raise typer.Exit(code=1)

            typer.echo(typer.style("\nAvailable Wallets:", bold=True))
            typer.echo("=======================")

            for wallet_dir in wallet_dirs:
                wallet_name = wallet_dir.name
                coldkey_path = wallet_dir / "coldkey"
                coldkey_pub_path = wallet_dir / "coldkey.pub"
                hotkeys_dir = wallet_dir / "hotkeys"

                # Get coldkey address if available
                coldkey_address = "Unknown"
                if coldkey_pub_path.exists():
                    try:
                        with open(coldkey_pub_path, "r") as f:
                            pub_data = json.load(f)
                            coldkey_address = pub_data.get("ss58Address", "Unknown")
                    except Exception:
                        pass

                # Count hotkeys
                hotkey_count = 0
                hotkey_addresses = []
                if hotkeys_dir.exists():
                    hotkey_files = [f for f in hotkeys_dir.iterdir() if f.is_file()]
                    hotkey_count = len(hotkey_files)
                    # Get hotkey addresses
                    for hotkey_file in hotkey_files:
                        try:
                            with open(hotkey_file, "r") as f:
                                hotkey_data = json.load(f)
                                hotkey_addresses.append(
                                    hotkey_data.get("ss58Address", "Unknown")
                                )
                        except Exception:
                            pass

                typer.echo(f"📁 Wallet: {wallet_name}")
                typer.echo(f"  📍 Coldkey Address: {coldkey_address}")
                if hotkey_count > 0:
                    typer.echo(f"  🔑 Hotkeys ({hotkey_count}):")
                    for addr in hotkey_addresses:
                        typer.echo(f"    • {addr}")
                else:
                    typer.echo(f"  🔑 Hotkeys: {hotkey_count}")

    except Exception as e:
        typer.echo(f"An error occurred while listing wallets: {str(e)}")
        raise typer.Exit(code=1)


@app.command()
def remove(
    name: str = wallet_config.name,
    all: bool = wallet_config.all,
    path: str = wallet_config.path,
    force: bool = wallet_config.force,
):
    """
    Remove a specific wallet or all wallets. Requires confirmation unless --force is used.
    """
    if not name and not all:
        typer.echo("Error: Either --wallet.nam or --all must be specified")
        raise typer.Exit(code=1)

    if name and all:
        typer.echo("Error: Cannot specify both --wallet.name and --all")
        raise typer.Exit(code=1)

    base_path = path or wallet_config.default_wallet_path
    base_wallet_dir = Path(base_path)

    if not base_wallet_dir.exists():
        typer.echo(f"No wallets found at {base_wallet_dir}")
        raise typer.Exit(code=1)

    try:
        if all:
            # List all wallets to be removed
            wallet_dirs = [d for d in base_wallet_dir.iterdir() if d.is_dir()]
            if not wallet_dirs:
                typer.echo("No wallets found to remove")
                raise typer.Exit(code=1)

            typer.echo(typer.style("\nWallets to be removed:", bold=True))
            typer.echo("=======================")
            for wallet_dir in wallet_dirs:
                typer.echo(f"📁 {wallet_dir.name}")

            if not force:
                if not typer.confirm(
                    typer.style(
                        "\n⚠️  Are you sure you want to remove ALL wallets? This action cannot be undone!",
                        fg=typer.colors.RED,
                    )
                ):
                    typer.echo("Operation cancelled")
                    return

            # Remove all wallets
            for wallet_dir in wallet_dirs:
                try:
                    import shutil

                    shutil.rmtree(wallet_dir)
                    typer.echo(f"✅ Removed wallet: {wallet_dir.name}")
                except Exception as e:
                    typer.echo(
                        f"❌ Failed to remove wallet {wallet_dir.name}: {str(e)}"
                    )

        else:
            # Remove specific wallet
            wallet_dir = base_wallet_dir / name
            if not wallet_dir.exists():
                typer.echo(f"Wallet '{name}' not found at {wallet_dir}")
                raise typer.Exit(code=1)

            # Show wallet details before removal
            typer.echo(typer.style(f"\nWallet to be removed:", bold=True))
            typer.echo("=======================")
            typer.echo(f"📁 {name}")

            # Check for hotkeys
            hotkeys_dir = wallet_dir / "hotkeys"
            if hotkeys_dir.exists():
                hotkey_count = len([f for f in hotkeys_dir.iterdir() if f.is_file()])
                typer.echo(f"  🔑 Has {hotkey_count} hotkeys")

            if not force:
                if not typer.confirm(
                    typer.style(
                        f"\n⚠️  Are you sure you want to remove wallet '{name}'? This action cannot be undone!",
                        fg=typer.colors.RED,
                    )
                ):
                    typer.echo("Operation cancelled")
                    return

            # Remove the wallet
            try:
                import shutil

                shutil.rmtree(wallet_dir)
                typer.echo(f"✅ Successfully removed wallet: {name}")
            except Exception as e:
                typer.echo(f"❌ Failed to remove wallet: {str(e)}")
                raise typer.Exit(code=1)

    except Exception as e:
        typer.echo(f"An error occurred: {str(e)}")
        raise typer.Exit(code=1)


@app.command()
def regen_coldkey(
    name: str = wallet_config.name,
    mnemonic: str = wallet_config.mnemonic,
    password: str = wallet_config.password,
    path: str = wallet_config.path,
    force: bool = wallet_config.force,
):
    """
    Regenerate a coldkey wallet from a mnemonic phrase. This will create a new coldkey with the same keys as the original.

    Example:
        htcli wallet regen-coldkey --wallet.name mywallet --mnemonic "word1 word2 word3 word4 word5 word6 word7 word8 word9 word10 word11 word12"
    """
    base_path = path or wallet_config.default_wallet_path
    base_wallet_dir = Path(base_path)

    # Create base directory if it doesn't exist
    base_wallet_dir.mkdir(parents=True, exist_ok=True)

    # Determine coldkey directory and file name
    coldkey_dir = base_wallet_dir / name
    coldkey_file_name = COLDKEY_FILE_NAME

    # Check if wallet already exists
    if coldkey_dir.exists() and not force:
        typer.echo(f"Error: Wallet '{name}' already exists at {coldkey_dir}")
        typer.echo("Use --force to overwrite existing wallet")
        raise typer.Exit(code=1)

    try:
        # Prompt for password if not provided
        if password is None:
            password = getpass.getpass(f"Enter password for wallet '{name}': ")
            if not password:
                typer.echo("Error: Password cannot be empty.")
                raise typer.Exit(code=1)

        # Create keypair from mnemonic
        try:
            keypair = Keypair.create_from_mnemonic(mnemonic, ss58_format=42)
        except Exception as e:
            typer.echo(f"Error: Invalid mnemonic phrase - {str(e)}")
            raise typer.Exit(code=1)

        # Create directory if it doesn't exist
        coldkey_dir.mkdir(parents=True, exist_ok=True)

        # Save the coldkey using create_wallet function
        private_key_file_path, coldkey_ss58, coldkey_mnemonic = create_wallet(
            name=coldkey_file_name,
            wallet_dir=coldkey_dir,
            password=password,
            save_as_json=False,
            mnemonic=mnemonic,  # Pass the provided mnemonic
        )

        typer.echo(
            typer.style(
                f"✅ Successfully regenerated coldkey wallet '{name}'",
                fg=typer.colors.GREEN,
            )
        )
        typer.echo(f"📍 Coldkey Address: {coldkey_ss58}")
        typer.echo(
            f"📁 Coldkey Private Key Path: {private_key_file_path} {'(password-protected)' if password else ''}"
        )
        typer.echo(f"📄 Coldkey Public Key Path: {private_key_file_path}.pub")
        typer.echo(
            typer.style(
                "\n⚠️  IMPORTANT: This is the same mnemonic you provided:",
                fg=typer.colors.YELLOW,
            )
        )
        typer.echo(
            typer.style(
                f"🔑 Coldkey Mnemonic: {coldkey_mnemonic}", fg=typer.colors.YELLOW
            )
        )

    except ValueError as e:
        typer.echo(f"Error: {str(e)}")
        raise typer.Exit(code=1)
    except RuntimeError as e:
        typer.echo(f"Error: {str(e)}")
        raise typer.Exit(code=1)
    except Exception as e:
        typer.echo(f"An unexpected error occurred: {str(e)}")
        raise typer.Exit(code=1)


@app.command()
def regen_hotkey(
    name: str = wallet_config.name,
    hotkey: str = wallet_config.hotkey,
    mnemonic: str = wallet_config.mnemonic,
    path: str = wallet_config.path,
    force: bool = wallet_config.force,
):
    """
    Regenerate a hotkey wallet from a mnemonic phrase. This will create a new hotkey with the same keys as the original.

    Example:
        htcli wallet regen-hotkey --wallet.name mywallet --wallet.hotkey myhotkey --wallet.path /path/to/wallets --mnemonic "word1 word2 word3 word4 word5 word6 word7 word8 word9 word10 word11 word12"
    """
    # Prompt for path if not provided
    if not path:
        path = typer.prompt(
            "Enter wallet path", default=wallet_config.default_wallet_path
        )
        if not path:
            typer.echo("Error: Wallet path cannot be empty.")
            raise typer.Exit(code=1)

    base_path = path
    base_wallet_dir = Path(base_path)

    # Create base directory if it doesn't exist
    base_wallet_dir.mkdir(parents=True, exist_ok=True)

    # Prompt for wallet name if not provided
    if not name:
        name = typer.prompt("Enter wallet name")
        if not name:
            typer.echo("Error: Wallet name cannot be empty.")
            raise typer.Exit(code=1)

    # Prompt for hotkey name if not provided
    if not hotkey:
        hotkey = typer.prompt("Enter hotkey name")
        if not hotkey:
            typer.echo("Error: Hotkey name cannot be empty.")
            raise typer.Exit(code=1)

    # Prompt for mnemonic if not provided
    if not mnemonic:
        typer.echo("Enter the mnemonic phrase (12 words separated by spaces):")
        mnemonic = typer.prompt("Mnemonic", hide_input=True)
        if not mnemonic:
            typer.echo("Error: Mnemonic phrase cannot be empty.")
            raise typer.Exit(code=1)

    # Check if parent coldkey exists
    coldkey_dir = base_wallet_dir / name
    if not coldkey_dir.exists():
        typer.echo(f"Error: Parent coldkey wallet '{name}' not found at {coldkey_dir}")
        typer.echo("Create the coldkey wallet first using 'htcli wallet create'")
        raise typer.Exit(code=1)

    # Determine hotkey directory and file name
    hotkey_dir = coldkey_dir / HOTKEYS_DIR_NAME
    hotkey_file_name = hotkey  # Use the provided hotkey name

    # Check if hotkey already exists
    hotkey_path = hotkey_dir / hotkey_file_name
    if hotkey_path.exists() and not force:
        typer.echo(f"Error: Hotkey '{hotkey}' already exists at {hotkey_path}")
        typer.echo("Use --force to overwrite existing hotkey")
        raise typer.Exit(code=1)

    try:
        # Create keypair from mnemonic
        try:
            keypair = Keypair.create_from_mnemonic(mnemonic, ss58_format=42)
        except Exception as e:
            typer.echo(f"Error: Invalid mnemonic phrase - {str(e)}")
            raise typer.Exit(code=1)

        # Create directory if it doesn't exist
        hotkey_dir.mkdir(parents=True, exist_ok=True)

        # Save the hotkey using create_wallet function without password
        private_key_file_path, hotkey_ss58, hotkey_mnemonic = create_wallet(
            name=hotkey_file_name,
            wallet_dir=hotkey_dir,
            password=None,  # No password needed for hotkey regeneration
            save_as_json=True,
            mnemonic=mnemonic,  # Pass the provided mnemonic
        )

        typer.echo(
            typer.style(
                f"✅ Successfully regenerated hotkey wallet '{hotkey}'",
                fg=typer.colors.GREEN,
            )
        )
        typer.echo(f"📍 Hotkey Address: {hotkey_ss58}")
        typer.echo(f"📁 Hotkey Wallet File Path: {private_key_file_path}")
        typer.echo(
            typer.style(
                f"🔑 Hotkey Mnemonic: {hotkey_mnemonic}", fg=typer.colors.YELLOW
            )
        )

    except ValueError as e:
        typer.echo(f"Error: {str(e)}")
        raise typer.Exit(code=1)
    except RuntimeError as e:
        typer.echo(f"Error: {str(e)}")
        raise typer.Exit(code=1)
    except Exception as e:
        typer.echo(f"An unexpected error occurred: {str(e)}")
        raise typer.Exit(code=1)


@app.command()
def balance(
    name: str = wallet_config.name,
    ss58_address: str = wallet_config.ss58_address,
    path: str = wallet_config.path,
):
    """
    Check the balance of a wallet using either the wallet name or SS58 address.

    Examples:
        htcli wallet balance --wallet.name mywallet
        htcli wallet balance --ss58-address 5DaTcPcom7o9wRYdCB9qkfkobPREmgXcyRhE1qPXb7UDeXkY
    """
    base_path = path or wallet_config.default_wallet_path
    base_wallet_dir = Path(base_path)

    if not name and not ss58_address:
        typer.echo("Error: Either --wallet.name or --ss58-address must be specified")
        raise typer.Exit(code=1)

    if name and ss58_address:
        typer.echo("Error: Cannot specify both --wallet.name and --ss58-address")
        raise typer.Exit(code=1)

    try:
        # If wallet name is provided, get the SS58 address from the wallet
        if name:
            coldkey_pub_path = base_wallet_dir / name / "coldkey.pub"

            if not coldkey_pub_path.exists():
                typer.echo(f"Error: Wallet '{name}' not found at {coldkey_pub_path}")
                raise typer.Exit(code=1)

            try:
                with open(coldkey_pub_path, "r") as f:
                    pub_data = json.load(f)
                    ss58_address = pub_data.get("ss58Address")
                    if not ss58_address:
                        typer.echo(
                            f"Error: Could not find SS58 address in wallet '{name}'"
                        )
                        raise typer.Exit(code=1)
            except Exception as e:
                typer.echo(f"Error reading wallet file: {str(e)}")
                raise typer.Exit(code=1)

        # TODO: Implement actual balance checking using the network
        # For now, just show a placeholder message
        typer.echo(f"Checking balance for address: {ss58_address}")
        typer.echo(
            "Balance checking functionality will be implemented in a future update."
        )
        typer.echo(
            "This will connect to the Hypertensor network to fetch the actual balance."
        )

    except Exception as e:
        typer.echo(f"An error occurred: {str(e)}")
        raise typer.Exit(code=1)


# Remove other wallet commands for now, focusing on 'create'
# @app.command()
# def list(...): pass
# @app.command()
# def remove(...): pass
# @app.command()
# def recover(...): pass
# @app.command()
# def reveal(...): pass # This command would need significant changes to handle raw key files
# @app.command()
# def balance(...): pass<|MERGE_RESOLUTION|>--- conflicted
+++ resolved
@@ -1,11 +1,6 @@
 import typer
 from pathlib import Path
 import json
-<<<<<<< HEAD
-=======
-
-# from substrateinterface import Keypair
->>>>>>> 869081fb
 import logging
 from htcli.utils.wallet import create_wallet
 from htcli.utils.helpers import (
@@ -371,7 +366,7 @@
     Remove a specific wallet or all wallets. Requires confirmation unless --force is used.
     """
     if not name and not all:
-        typer.echo("Error: Either --wallet.nam or --all must be specified")
+        typer.echo("Error: Either --wallet.name or --all must be specified")
         raise typer.Exit(code=1)
 
     if name and all:
