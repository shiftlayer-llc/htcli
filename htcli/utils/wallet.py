--- conflicted
+++ resolved
@@ -1,10 +1,6 @@
 import os
 from pathlib import Path
-<<<<<<< HEAD
-from substrateinterface import SubstrateInterface, Keypair
-=======
 from substrateinterface import Keypair
->>>>>>> 869081fb
 import json
 
 
